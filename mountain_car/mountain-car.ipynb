--- conflicted
+++ resolved
@@ -1045,7 +1045,6 @@
     "env.close()\n",
     "print(f\"Recompensa total del episodio grabado: {total_reward}\")\n"
    ]
-<<<<<<< HEAD
   },
   {
    "cell_type": "markdown",
@@ -1351,8 +1350,6 @@
     "print(f\"Recompensa total del episodio grabado: {total_reward}\")\n",
     "print(f\"Video guardado en: {video_folder}\")"
    ]
-=======
->>>>>>> c833644a
   }
  ],
  "metadata": {
